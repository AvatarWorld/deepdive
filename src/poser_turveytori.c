#include <survive.h>
#include <stdio.h>
#include <stdlib.h>
#include <string.h>
#include <memory.h>
#include <assert.h>
#include "linmath.h"
#include <stddef.h>
#include <math.h>
#include <stdint.h>


#define PointToFlts(x) ((FLT*)(x))

typedef struct
{
	FLT x;
	FLT y;
	FLT z;
} Point;

void writePoint(FILE *file, double x, double y, double z, unsigned int rgb) {}
void updateHeader(FILE * file) {}
void writeAxes(FILE * file) {}
void drawLineBetweenPoints(FILE *file, Point a, Point b, unsigned int color) {}
void writePcdHeader(FILE * file) {}
void writePointCloud(FILE *f, Point *pointCloud, unsigned int Color) {}
void markPointWithStar(FILE *file, Point point, unsigned int color) {}

typedef struct
{
	Point point; // location of the sensor on the tracked object;
	Point normal; // unit vector indicating the normal for the sensor
	double theta; // "horizontal" angular measurement from lighthouse radians
	double phi; // "vertical" angular measurement from lighthouse in radians.
} TrackedSensor;

typedef struct
{
	size_t numSensors;
	TrackedSensor sensor[0];
} TrackedObject;


#ifndef M_PI
#define M_PI 3.14159265358979323846264338327
#endif

#define SQUARED(x) ((x)*(x))

typedef union
{
	struct
	{
		unsigned char Blue;
		unsigned char Green;
		unsigned char Red;
		unsigned char Alpha;
	};
	uint32_t long_value;
} RGBValue;

static RGBValue RED = { .Red = 255,.Green = 0,.Blue = 0,.Alpha = 125 };
static RGBValue GREEN = { .Red = 0,.Green = 255,.Blue = 0,.Alpha = 125 };
static RGBValue BLUE = { .Red = 0,.Green = 0,.Blue = 255,.Alpha = 125 };

static const double WORLD_BOUNDS = 100;
#define MAX_TRACKED_POINTS 40

static const float DefaultPointsPerOuterDiameter = 60;

typedef struct
{
	FLT down[3];  // populated by the IMU for posing
	int something;
	//Stuff
} ToriData;







static FLT distance(Point a, Point b)
{
	FLT x = a.x - b.x;
	FLT y = a.y - b.y;
	FLT z = a.z - b.z;
	return FLT_SQRT(x*x + y*y + z*z);
}

Matrix3x3 GetRotationMatrixForTorus(Point a, Point b)
{
	Matrix3x3 result;
	FLT v1[3] = { 0, 0, 1 };
	FLT v2[3] = { a.x - b.x, a.y - b.y, a.z - b.z };

	normalize3d(v2, v2);

	rotation_between_vecs_to_m3(&result, v1, v2);

	// Useful for debugging...
	//FLT v2b[3];
	//rotate_vec(v2b, v1, result);

	return result;
}

typedef struct
{
	Point a;
	Point b;
	FLT angle;
	FLT tanAngle; // tangent of angle
	Matrix3x3 rotation;
	Matrix3x3 invRotation; // inverse of rotation

} PointsAndAngle;


Point RotateAndTranslatePoint(Point p, Matrix3x3 rot, Point newOrigin)
{
	Point q;

	double pf[3] = { p.x, p.y, p.z };
	q.x = rot.val[0][0] * p.x + rot.val[1][0] * p.y + rot.val[2][0] * p.z + newOrigin.x;
	q.y = rot.val[0][1] * p.x + rot.val[1][1] * p.y + rot.val[2][1] * p.z + newOrigin.y;
	q.z = rot.val[0][2] * p.x + rot.val[1][2] * p.y + rot.val[2][2] * p.z + newOrigin.z;

	return q;
}

double angleFromPoints(Point p1, Point p2, Point center)
{
	Point v1, v2, v1norm, v2norm;
	v1.x = p1.x - center.x;
	v1.y = p1.y - center.y;
	v1.z = p1.z - center.z;

	v2.x = p2.x - center.x;
	v2.y = p2.y - center.y;
	v2.z = p2.z - center.z;

	double v1mag = sqrt(v1.x * v1.x + v1.y * v1.y + v1.z * v1.z);
	v1norm.x = v1.x / v1mag;
	v1norm.y = v1.y / v1mag;
	v1norm.z = v1.z / v1mag;

	double v2mag = sqrt(v2.x * v2.x + v2.y * v2.y + v2.z * v2.z);
	v2norm.x = v2.x / v2mag;
	v2norm.y = v2.y / v2mag;
	v2norm.z = v2.z / v2mag;

	double res = v1norm.x * v2norm.x + v1norm.y * v2norm.y + v1norm.z * v2norm.z;

	double angle = acos(res);

	return angle;
}

Point midpoint(Point a, Point b)
{
	Point m;
	m.x = (a.x + b.x) / 2;
	m.y = (a.y + b.y) / 2;
	m.z = (a.z + b.z) / 2;

	return m;
}

// What we're doing here is:
// * Given a point in space
// * And points and a lighthouse angle that implicitly define a torus
// * for that torus, what is the toroidal angle of the plane that will go through that point in space
// * and given that toroidal angle, what is the poloidal angle that will be directed toward that point in space?
void estimateToroidalAndPoloidalAngleOfPoint(
	PointsAndAngle *pna,
	Point point,
	double *toroidalSin,
	double *toroidalCos,
	double *poloidalAngle,
	double *poloidalSin)
{
	// We take the inverse of the rotation matrix, and this now defines a rotation matrix that will take us from
	// the tracked object coordinate system into the "easy" or "default" coordinate system of the torus.
	// Using this will allow us to derive angles much more simply by being in a "friendly" coordinate system.
	Matrix3x3 rot = pna->invRotation;
	Point origin;
	origin.x = 0;
	origin.y = 0;
	origin.z = 0;

	Point m = midpoint(pna->a, pna->b);

	// in this new coordinate system, we'll rename all of the points we care about to have an "F" after them
	// This will be their representation in the "friendly" coordinate system
	Point pointF;

	// Okay, I lied a little above.  In addition to the rotation matrix that we care about, there was also
	// a translation that we did to move the origin.  If we're going to get to the "friendly" coordinate system
	// of the torus, we need to first undo the translation, then undo the rotation.  Below, we're undoing the translation.
	pointF.x = point.x - m.x;
	pointF.y = point.y - m.y;
	pointF.z = point.z - m.z;

	// now we'll undo the rotation part.
	pointF = RotateAndTranslatePoint(pointF, rot, origin);

	// hooray, now pointF is in our more-friendly coordinate system.  

	// Now, it's time to figure out the toroidal angle to that point.  This should be pretty easy. 
	// We will "flatten" the z dimension to only look at the x and y values.  Then, we just need to measure the 
	// angle between a vector to pointF and a vector along the x axis.  

	FLT toroidalHyp = FLT_SQRT(SQUARED(pointF.y) + SQUARED(pointF.x));

	*toroidalSin = pointF.y / toroidalHyp;

	*toroidalCos = pointF.x / toroidalHyp;

	//*toroidalAngle = atan(pointF.y / pointF.x);
	//if (pointF.x < 0)
	//{
	//	*toroidalAngle += M_PI;
	//}

	//assert(*toroidalSin / FLT_SIN(*toroidalAngle) - 1 < 0.000001);
	//assert(*toroidalSin / FLT_SIN(*toroidalAngle) - 1 > -0.000001);

	//assert(*toroidalCos / FLT_COS(*toroidalAngle) - 1 < 0.000001);
	//assert(*toroidalCos / FLT_COS(*toroidalAngle) - 1 > -0.000001);

	// SCORE!! We've got the toroidal angle.  We're half done!

	// Okay, what next...?  Now, we will need to rotate the torus *again* to make it easy to
	// figure out the poloidal angle.  We should rotate the entire torus by the toroidal angle
	// so that the point we're focusin on will lie on the x/z plane.  We then should translate the
	// torus so that the center of the poloidal circle is at the origin.  At that point, it will
	// be trivial to determine the poloidal angle-- it will be the angle on the xz plane of a 
	// vector from the origin to the point.

	// okay, instead of rotating the torus & point by the toroidal angle to get the point on
	// the xz plane, we're going to take advantage of the radial symmetry of the torus
	// (i.e. it's symmetric about the point we'd want to rotate it, so the rotation wouldn't 
	// change the torus at all).  Therefore, we'll leave the torus as is, but we'll rotate the point
	// This will only impact the x and y coordinates, and we'll use "G" as the postfix to represent
	// this new coordinate system

	Point pointG;
	pointG.z = pointF.z;
	pointG.y = 0;
	pointG.x = sqrt(SQUARED(pointF.x) + SQUARED(pointF.y));

	// okay, that ended up being easier than I expected.  Now that we have the point on the xZ plane,
	// our next step will be to shift it down so that the center of the poloidal circle is at the origin.
	// As you may have noticed, y has now gone to zero, and from here on out, we can basically treat
	// this as a 2D problem.  I think we're getting close...

	// I stole these lines from the torus generator.  Gonna need the poloidal radius.
	double distanceBetweenPoints = distance(pna->a, pna->b); // we don't care about the coordinate system of these points because we're just getting distance.
	double toroidalRadius = distanceBetweenPoints / (2 * pna->tanAngle);
	double poloidalRadius = sqrt(SQUARED(toroidalRadius) + SQUARED(distanceBetweenPoints / 2));

	// The center of the polidal circle already lies on the z axis at this point, so we won't shift z at all. 
	// The shift along the X axis will be the toroidal radius.  

	Point pointH;
	pointH.z = pointG.z;
	pointH.y = pointG.y;
	pointH.x = pointG.x - toroidalRadius;

	// Okay, almost there.  If we treat pointH as a vector on the XZ plane, if we get its angle,
	// that will be the poloidal angle we're looking for.  (crosses fingers)

	FLT poloidalHyp = FLT_SQRT(SQUARED(pointH.z) + SQUARED(pointH.x));

	*poloidalSin = pointH.z / poloidalHyp;


	*poloidalAngle = atan(pointH.z / pointH.x);
	if (pointH.x < 0)
	{
		*poloidalAngle += M_PI;
	}

	//assert(*toroidalSin / FLT_SIN(*toroidalAngle) - 1 < 0.000001);
	//assert(*toroidalSin / FLT_SIN(*toroidalAngle) - 1 > -0.000001);



	// Wow, that ended up being not so much code, but a lot of interesting trig.
	// can't remember the last time I spent so much time working through each line of code.

	return;
}

#define MAX_POINT_PAIRS 100

FLT angleBetweenSensors(TrackedSensor *a, TrackedSensor *b)
{
	FLT angle = FLT_ACOS(FLT_COS(a->phi - b->phi)*FLT_COS(a->theta - b->theta));
	//FLT angle2 = FLT_ACOS(FLT_COS(b->phi - a->phi)*FLT_COS(b->theta - a->theta));

	return angle;
}

// This provides a pretty good estimate of the angle above, probably better
// the further away the lighthouse is.  But, it's not crazy-precise.
// It's main advantage is speed.
FLT pythAngleBetweenSensors2(TrackedSensor *a, TrackedSensor *b)
{
	FLT p = (a->phi - b->phi);
	FLT d = (a->theta - b->theta);

	FLT adjd = FLT_SIN((a->phi + b->phi) / 2);
	FLT adjP = FLT_SIN((a->theta + b->theta) / 2);
	FLT pythAngle = sqrt(SQUARED(p*adjP) + SQUARED(d*adjd));
	return pythAngle;
}

Point calculateTorusPointFromAngles(PointsAndAngle *pna, FLT toroidalSin, FLT toroidalCos, FLT poloidalAngle, FLT poloidalSin)
{
	Point result;

	FLT distanceBetweenPoints = distance(pna->a, pna->b);
	Point m = midpoint(pna->a, pna->b);
	Matrix3x3 rot = pna->rotation;

	FLT toroidalRadius = distanceBetweenPoints / (2 * pna->tanAngle);
	FLT poloidalRadius = FLT_SQRT(SQUARED(toroidalRadius) + SQUARED(distanceBetweenPoints / 2));

	result.x = (toroidalRadius + poloidalRadius*cos(poloidalAngle))*toroidalCos;
	result.y = (toroidalRadius + poloidalRadius*cos(poloidalAngle))*toroidalSin;
	result.z = poloidalRadius*poloidalSin;
	result = RotateAndTranslatePoint(result, rot, m);

	return result;
}

FLT getPointFitnessForPna(Point pointIn, PointsAndAngle *pna)
{

	double toroidalSin = 0;
	double toroidalCos = 0;
	double poloidalAngle = 0;
	double poloidalSin = 0;

	estimateToroidalAndPoloidalAngleOfPoint(
		pna,
		pointIn,
		&toroidalSin,
		&toroidalCos,
		&poloidalAngle,
		&poloidalSin);

	Point torusPoint = calculateTorusPointFromAngles(pna, toroidalSin, toroidalCos, poloidalAngle, poloidalSin);

	FLT dist = distance(pointIn, torusPoint);

	// This is some voodoo black magic.  This is here to solve the problem that the origin 
	// (which is near the center of all the tori) erroniously will rank as a good match.
	// through a lot of empiracle testing on how to compensate for this, the "fudge factor"
	// below ended up being the best fit.  As simple as it is, I have a strong suspicion
	// that there's some crazy complex thesis-level math that could be used to derive this
	// but it works so we'll run with it.
	// Note that this may be resulting in a skewing of the found location by several millimeters.
	// it is not clear if this is actually removing existing skew (to get a more accurate value)
	// or if it is introducing an undesirable skew.
	double fudge = FLT_SIN((poloidalAngle - M_PI) / 2);
	dist = dist / fudge;

	return dist;
}

FLT getPointFitness(Point pointIn, PointsAndAngle *pna, size_t pnaCount)
{
	FLT fitness;

	FLT resultSum = 0;

	for (size_t i = 0; i < pnaCount; i++)
	{
		fitness = getPointFitnessForPna(pointIn, &(pna[i]));
		resultSum += SQUARED(fitness);
	}

	return 1 / FLT_SQRT(resultSum);
}

Point getGradient(Point pointIn, PointsAndAngle *pna, size_t pnaCount, FLT precision)
{
	Point result;

	Point tmpXplus = pointIn;
	Point tmpXminus = pointIn;
	tmpXplus.x = pointIn.x + precision;
	tmpXminus.x = pointIn.x - precision;
	result.x = getPointFitness(tmpXplus, pna, pnaCount) - getPointFitness(tmpXminus, pna, pnaCount);

	Point tmpYplus = pointIn;
	Point tmpYminus = pointIn;
	tmpYplus.y = pointIn.y + precision;
	tmpYminus.y = pointIn.y - precision;
	result.y = getPointFitness(tmpYplus, pna, pnaCount) - getPointFitness(tmpYminus, pna, pnaCount);

	Point tmpZplus = pointIn;
	Point tmpZminus = pointIn;
	tmpZplus.z = pointIn.z + precision;
	tmpZminus.z = pointIn.z - precision;
	result.z = getPointFitness(tmpZplus, pna, pnaCount) - getPointFitness(tmpZminus, pna, pnaCount);

	return result;
}

Point getNormalizedAndScaledVector(Point vectorIn, FLT desiredMagnitude)
{
	FLT distanceIn = sqrt(SQUARED(vectorIn.x) + SQUARED(vectorIn.y) + SQUARED(vectorIn.z));

	FLT scale = desiredMagnitude / distanceIn;

	Point result = vectorIn;

	result.x *= scale;
	result.y *= scale;
	result.z *= scale;

	return result;
}

Point getAvgPoints(Point a, Point b)
{
	Point result;
	result.x = (a.x + b.x) / 2;
	result.y = (a.y + b.y) / 2;
	result.z = (a.z + b.z) / 2;
	return result;
}


// This is modifies the basic gradient descent algorithm to better handle the shallow valley case,
// which appears to be typical of this convergence.  
static Point RefineEstimateUsingModifiedGradientDescent1(Point initialEstimate, PointsAndAngle *pna, size_t pnaCount, FILE *logFile)
{
	int i = 0;
	FLT lastMatchFitness = getPointFitness(initialEstimate, pna, pnaCount);
	Point lastPoint = initialEstimate;

	// The values below are somewhat magic, and definitely tunable
	// The initial vlue of g will represent the biggest step that the gradient descent can take at first.
	//   bigger values may be faster, especially when the initial guess is wildly off.
	//   The downside to a bigger starting guess is that if we've picked a good guess at the local minima
	//   if there are other local minima, we may accidentally jump to such a local minima and get stuck there.
	//   That's fairly unlikely with the lighthouse problem, from expereince.
	//   The other downside is that if it's too big, we may have to spend a few iterations before it gets down
	//   to a size that doesn't jump us out of our minima.
	// The terminal value of g represents how close we want to get to the local minima before we're "done"
	// The change in value of g for each iteration is intentionally very close to 1.
	//   in fact, it probably could probably be 1 without any issue.  The main place where g is decremented
	//   is in the block below when we've made a jump that results in a worse fitness than we're starting at.
	//   In those cases, we don't take the jump, and instead lower the value of g and try again.
	for (FLT g = 0.2; g > 0.00001; g *= 0.99)
	{
		i++;
		Point point1 = lastPoint;
		// let's get 3 iterations of gradient descent here.
		Point gradient1 = getGradient(point1, pna, pnaCount, g / 1000 /*somewhat arbitrary*/);
		Point gradientN1 = getNormalizedAndScaledVector(gradient1, g);

		Point point2;
		point2.x = point1.x + gradientN1.x;
		point2.y = point1.y + gradientN1.y;
		point2.z = point1.z + gradientN1.z;

		Point gradient2 = getGradient(point2, pna, pnaCount, g / 1000 /*somewhat arbitrary*/);
		Point gradientN2 = getNormalizedAndScaledVector(gradient2, g);

		Point point3;
		point3.x = point2.x + gradientN2.x;
		point3.y = point2.y + gradientN2.y;
		point3.z = point2.z + gradientN2.z;

		// remember that gradient descent has a tendency to zig-zag when it encounters a narrow valley?
		// Well, solving the lighthouse problem presents a very narrow valley, and the zig-zag of a basic
		// gradient descent is kinda horrible here.  Instead, think about the shape that a zig-zagging 
		// converging gradient descent makes.  Instead of using the gradient as the best indicator of 
		// the direction we should follow, we're looking at one side of the zig-zag pattern, and specifically
		// following *that* vector.  As it turns out, this works *amazingly* well.  

		Point specialGradient = { .x = point3.x - point1.x,.y = point3.y - point1.y,.z = point3.y - point1.y };

		// The second parameter to this function is very much a tunable parameter.  Different values will result
		// in a different number of iterations before we get to the minimum.  Numbers between 3-10 seem to work well
		// It's not clear what would be optimum here.
		specialGradient = getNormalizedAndScaledVector(specialGradient, g / 4);

		Point point4;

		point4.x = point3.x + specialGradient.x;
		point4.y = point3.y + specialGradient.y;
		point4.z = point3.z + specialGradient.z;

		FLT newMatchFitness = getPointFitness(point4, pna, pnaCount);

		if (newMatchFitness > lastMatchFitness)
		{
			if (logFile)
			{
				writePoint(logFile, lastPoint.x, lastPoint.y, lastPoint.z, 0xFFFFFF);
			}

			lastMatchFitness = newMatchFitness;
			lastPoint = point4;
#ifdef TORI_DEBUG
			printf("+");
#endif
		}
		else
		{
#ifdef TORI_DEBUG
			printf("-");
#endif
			g *= 0.7;

		}


	}
	printf("\ni=%d\n", i);

	return lastPoint;
}


// interesting-- this is one place where we could use any sensors that are only hit by
// just an x or y axis to make our estimate better.  TODO: bring that data to this fn.
FLT RotationEstimateFitnessOld(Point lhPoint, FLT *quaternion, TrackedObject *obj)
{
	FLT fitness = 0;
	for (size_t i = 0; i < obj->numSensors; i++)
	{
		// first, get the normal of the plane for the horizonal sweep
		FLT theta = obj->sensor[i].theta;
		// make two vectors that lie on the plane
		FLT t1H[3] = { 1, tan(theta-LINMATHPI/2), 0 };
		FLT t2H[3] = { 1, tan(theta-LINMATHPI/2), 1 };

		FLT tNormH[3];

		// the normal is the cross of two vectors on the plane.
		cross3d(tNormH, t1H, t2H);

		normalize3d(tNormH, tNormH);

		// Now do the same for the vertical sweep

		// first, get the normal of the plane for the horizonal sweep
		FLT phi = obj->sensor[i].phi;
		// make two vectors that lie on the plane
		FLT t1V[3] = { 0, 1, tan(phi-LINMATHPI/2)};
		FLT t2V[3] = { 1, 1, tan(phi-LINMATHPI/2)};

		FLT tNormV[3];

		// the normal is the cross of two vectors on the plane.
		cross3d(tNormV, t1V, t2V);

		normalize3d(tNormV, tNormV);


		// First, where is the sensor in the object's reference frame?
		FLT sensor_in_obj_reference_frame[3] = {obj->sensor->point.x, obj->sensor->point.y, obj->sensor->point.z};
		// Where is the point, in the reference frame of the lighthouse?
		// This has two steps, first we translate from the object's location being the
		// origin to the lighthouse being the origin.
		// And second, we apply the quaternion to rotate into the proper reference frame for the lighthouse.

		FLT sensor_in_lh_reference_frame[3];
		sub3d(sensor_in_lh_reference_frame, sensor_in_obj_reference_frame, (FLT[3]){lhPoint.x, lhPoint.y, lhPoint.z});

		quatrotatevector(sensor_in_lh_reference_frame, quaternion, sensor_in_lh_reference_frame);

		// now the we've got the location of the sensor in the lighthouses's reference frame, given lhPoint and quaternion inputs.

		// We need an arbitrary vector from the plane to the point.  
		// Since the plane goes through the origin, this is trivial.
		// The sensor point itself is such a vector!

		// And go calculate the distances!
		// TODO: don't need to ABS these because we square them below.
		FLT dH = FLT_FABS(dot3d(sensor_in_lh_reference_frame, tNormH));
		FLT dV = FLT_FABS(dot3d(sensor_in_lh_reference_frame, tNormV));

		
		fitness += SQUARED(dH);
		fitness += SQUARED(dV);
	}

	fitness = FLT_SQRT(fitness);

	return fitness;
}

FLT RotationEstimateFitnessAxisAngle(Point lh, FLT *AxisAngle, TrackedObject *obj)
{
	// For this fitness calculator, we're going to use the rotation information to figure out where
	// we expect to see the tracked object sensors, and we'll do a sum of squares to grade
	// the quality of the guess formed by the AxisAngle;

	FLT fitness = 0;

	// for each point in the tracked object
	for (int i=0; i< obj->numSensors; i++)
	{


		
		// let's see... we need to figure out where this sensor should be in the LH reference frame.
		FLT sensorLocation[3] = {obj->sensor[i].point.x-lh.x, obj->sensor[i].point.y-lh.y, obj->sensor[i].point.z-lh.z};

		// And this puppy needs to be rotated...

		rotatearoundaxis(sensorLocation, sensorLocation, AxisAngle, AxisAngle[3]);

		// Now, the vector indicating the position of the sensor, as seen by the lighthouse is:
		FLT realVectFromLh[3] = {1, tan(obj->sensor[i].theta - LINMATHPI/2), tan(obj->sensor[i].phi - LINMATHPI/2)};

		// and the vector we're calculating given the rotation passed in is the same as the sensor location:
		FLT calcVectFromLh[3] = {sensorLocation[0], sensorLocation[1], sensorLocation[2]};

		FLT angleBetween = anglebetween3d( realVectFromLh, calcVectFromLh );

		fitness += SQUARED(angleBetween);
	}

	return 1/FLT_SQRT(fitness);
}

// This figures out how far away from the scanned planes each point is, then does a sum of squares
// for the fitness.
// 
// interesting-- this is one place where we could use any sensors that are only hit by
// just an x or y axis to make our estimate better.  TODO: bring that data to this fn.
FLT RotationEstimateFitnessAxisAngleOriginal(Point lhPoint, FLT *quaternion, TrackedObject *obj)
{
	FLT fitness = 0;
	for (size_t i = 0; i < obj->numSensors; i++)
	{
		// first, get the normal of the plane for the horizonal sweep
		FLT theta = obj->sensor[i].theta;
		// make two vectors that lie on the plane
		FLT t1H[3] = { 1, tan(theta-LINMATHPI/2), 0 };
		FLT t2H[3] = { 1, tan(theta-LINMATHPI/2), 1 };

		FLT tNormH[3];

		// the normal is the cross of two vectors on the plane.
		cross3d(tNormH, t1H, t2H);

		normalize3d(tNormH, tNormH);

		// Now do the same for the vertical sweep

		// first, get the normal of the plane for the horizonal sweep
		FLT phi = obj->sensor[i].phi;
		// make two vectors that lie on the plane
		FLT t1V[3] = { 0, 1, tan(phi-LINMATHPI/2)};
		FLT t2V[3] = { 1, 1, tan(phi-LINMATHPI/2)};

		FLT tNormV[3];

		// the normal is the cross of two vectors on the plane.
		cross3d(tNormV, t1V, t2V);

		normalize3d(tNormV, tNormV);


		// First, where is the sensor in the object's reference frame?
		FLT sensor_in_obj_reference_frame[3] = {obj->sensor->point.x, obj->sensor->point.y, obj->sensor->point.z};
		// Where is the point, in the reference frame of the lighthouse?
		// This has two steps, first we translate from the object's location being the
		// origin to the lighthouse being the origin.
		// And second, we apply the quaternion to rotate into the proper reference frame for the lighthouse.

		FLT sensor_in_lh_reference_frame[3];
		sub3d(sensor_in_lh_reference_frame, sensor_in_obj_reference_frame, (FLT[3]){lhPoint.x, lhPoint.y, lhPoint.z});

		//quatrotatevector(sensor_in_lh_reference_frame, quaternion, sensor_in_lh_reference_frame);
		rotatearoundaxis(sensor_in_lh_reference_frame, sensor_in_lh_reference_frame, quaternion, quaternion[3]);

		// now the we've got the location of the sensor in the lighthouses's reference frame, given lhPoint and quaternion inputs.

		// We need an arbitrary vector from the plane to the point.  
		// Since the plane goes through the origin, this is trivial.
		// The sensor point itself is such a vector!

		// And go calculate the distances!
		// TODO: don't need to ABS these because we square them below.
		FLT dH = FLT_FABS(dot3d(sensor_in_lh_reference_frame, tNormH));
		FLT dV = FLT_FABS(dot3d(sensor_in_lh_reference_frame, tNormV));

		
		fitness += SQUARED(dH);
		fitness += SQUARED(dV);
	}

	fitness = FLT_SQRT(fitness);

	return 1/fitness;
}

// interesting-- this is one place where we could use any sensors that are only hit by
// just an x or y axis to make our estimate better.  TODO: bring that data to this fn.
FLT RotationEstimateFitnessQuaternion(Point lhPoint, FLT *quaternion, TrackedObject *obj)
{
	FLT fitness = 0;
	for (size_t i = 0; i < obj->numSensors; i++)
	{
		// first, get the normal of the plane for the horizonal sweep
		FLT theta = obj->sensor[i].theta;
		// make two vectors that lie on the plane
		FLT t1H[3] = { 1, tan(theta-LINMATHPI/2), 0 };
		FLT t2H[3] = { 1, tan(theta-LINMATHPI/2), 1 };

		FLT tNormH[3];

		// the normal is the cross of two vectors on the plane.
		cross3d(tNormH, t1H, t2H);

		normalize3d(tNormH, tNormH);

		// Now do the same for the vertical sweep

		// first, get the normal of the plane for the horizonal sweep
		FLT phi = obj->sensor[i].phi;
		// make two vectors that lie on the plane
		FLT t1V[3] = { 0, 1, tan(phi-LINMATHPI/2)};
		FLT t2V[3] = { 1, 1, tan(phi-LINMATHPI/2)};

		FLT tNormV[3];

		// the normal is the cross of two vectors on the plane.
		cross3d(tNormV, t1V, t2V);

		normalize3d(tNormV, tNormV);


		// First, where is the sensor in the object's reference frame?
		FLT sensor_in_obj_reference_frame[3] = {obj->sensor->point.x, obj->sensor->point.y, obj->sensor->point.z};
		// Where is the point, in the reference frame of the lighthouse?
		// This has two steps, first we translate from the object's location being the
		// origin to the lighthouse being the origin.
		// And second, we apply the quaternion to rotate into the proper reference frame for the lighthouse.

		FLT sensor_in_lh_reference_frame[3];
		sub3d(sensor_in_lh_reference_frame, sensor_in_obj_reference_frame, (FLT[3]){lhPoint.x, lhPoint.y, lhPoint.z});

		quatrotatevector(sensor_in_lh_reference_frame, quaternion, sensor_in_lh_reference_frame);
		//rotatearoundaxis(sensor_in_lh_reference_frame, sensor_in_lh_reference_frame, quaternion, quaternion[3]);

		// now the we've got the location of the sensor in the lighthouses's reference frame, given lhPoint and quaternion inputs.

		// We need an arbitrary vector from the plane to the point.  
		// Since the plane goes through the origin, this is trivial.
		// The sensor point itself is such a vector!

		// And go calculate the distances!
		// TODO: don't need to ABS these because we square them below.
		FLT dH = FLT_FABS(dot3d(sensor_in_lh_reference_frame, tNormH));
		FLT dV = FLT_FABS(dot3d(sensor_in_lh_reference_frame, tNormV));

		
		fitness += SQUARED(dH);
		fitness += SQUARED(dV);
	}

	fitness = FLT_SQRT(fitness);

	return 1/fitness;
}


void getRotationGradientQuaternion(FLT *gradientOut, Point lhPoint, FLT *quaternion, TrackedObject *obj, FLT precision)
{

	FLT baseFitness = RotationEstimateFitnessQuaternion(lhPoint, quaternion, obj);

	FLT tmp0plus[4];
	quatadd(tmp0plus, quaternion, (FLT[4]){precision, 0, 0, 0});
	gradientOut[0] = RotationEstimateFitnessQuaternion(lhPoint, tmp0plus, obj) - baseFitness;

	FLT tmp1plus[4];
	quatadd(tmp1plus, quaternion, (FLT[4]){0, precision, 0, 0});
	gradientOut[1] = RotationEstimateFitnessQuaternion(lhPoint, tmp1plus, obj) - baseFitness;

	FLT tmp2plus[4];
	quatadd(tmp2plus, quaternion, (FLT[4]){0, 0, precision, 0});
	gradientOut[2] = RotationEstimateFitnessQuaternion(lhPoint, tmp2plus, obj) - baseFitness;

	FLT tmp3plus[4];
	quatadd(tmp3plus, quaternion, (FLT[4]){0, 0, 0, precision});
	gradientOut[3] = RotationEstimateFitnessQuaternion(lhPoint, tmp3plus, obj) - baseFitness;

	return;
}

void getRotationGradientAxisAngle(FLT *gradientOut, Point lhPoint, FLT *quaternion, TrackedObject *obj, FLT precision)
{

	FLT baseFitness = RotationEstimateFitnessAxisAngle(lhPoint, quaternion, obj);

	FLT tmp0plus[4];
	quatadd(tmp0plus, quaternion, (FLT[4]){precision, 0, 0, 0});
	gradientOut[0] = RotationEstimateFitnessAxisAngle(lhPoint, tmp0plus, obj) - baseFitness;

	FLT tmp1plus[4];
	quatadd(tmp1plus, quaternion, (FLT[4]){0, precision, 0, 0});
	gradientOut[1] = RotationEstimateFitnessAxisAngle(lhPoint, tmp1plus, obj) - baseFitness;

	FLT tmp2plus[4];
	quatadd(tmp2plus, quaternion, (FLT[4]){0, 0, precision, 0});
	gradientOut[2] = RotationEstimateFitnessAxisAngle(lhPoint, tmp2plus, obj) - baseFitness;

	FLT tmp3plus[4];
	quatadd(tmp3plus, quaternion, (FLT[4]){0, 0, 0, precision});
	gradientOut[3] = RotationEstimateFitnessAxisAngle(lhPoint, tmp3plus, obj) - baseFitness;

	return;
}

//void getNormalizedAndScaledRotationGradient(FLT *vectorToScale, FLT desiredMagnitude)
//{
//	quatnormalize(vectorToScale, vectorToScale);
//	quatscale(vectorToScale, vectorToScale, desiredMagnitude);
//	return;
//}
void getNormalizedAndScaledRotationGradient(FLT *vectorToScale, FLT desiredMagnitude)
{
	quatnormalize(vectorToScale, vectorToScale);
	quatscale(vectorToScale, vectorToScale, desiredMagnitude);
	//vectorToScale[3] = desiredMagnitude;

	return;
}

static void WhereIsTheTrackedObjectAxisAngle(FLT *rotation, Point lhPoint)
{
	FLT reverseRotation[4] = {rotation[0], rotation[1], rotation[2], -rotation[3]};
	FLT objPoint[3] = {lhPoint.x, lhPoint.y, lhPoint.z};
	
	rotatearoundaxis(objPoint, objPoint, reverseRotation, reverseRotation[3]);

	printf("The tracked object is at location (%f, %f, %f)\n", objPoint[0], objPoint[1], objPoint[2]);
}

static void RefineRotationEstimateAxisAngle(FLT *rotOut, Point lhPoint, FLT *initialEstimate, TrackedObject *obj)
{
	int i = 0;
	FLT lastMatchFitness = RotationEstimateFitnessAxisAngle(lhPoint, initialEstimate, obj);

	quatcopy(rotOut, initialEstimate);

	// The values below are somewhat magic, and definitely tunable
	// The initial vlue of g will represent the biggest step that the gradient descent can take at first.
	//   bigger values may be faster, especially when the initial guess is wildly off.
	//   The downside to a bigger starting guess is that if we've picked a good guess at the local minima
	//   if there are other local minima, we may accidentally jump to such a local minima and get stuck there.
	//   That's fairly unlikely with the lighthouse problem, from expereince.
	//   The other downside is that if it's too big, we may have to spend a few iterations before it gets down
	//   to a size that doesn't jump us out of our minima.
	// The terminal value of g represents how close we want to get to the local minima before we're "done"
	// The change in value of g for each iteration is intentionally very close to 1.
	//   in fact, it probably could probably be 1 without any issue.  The main place where g is decremented
	//   is in the block below when we've made a jump that results in a worse fitness than we're starting at.
	//   In those cases, we don't take the jump, and instead lower the value of g and try again.
	for (FLT g = 0.1; g > 0.000000001; g *= 0.99)
	{
		i++;
		FLT point1[4];
		quatcopy(point1, rotOut);
		// let's get 3 iterations of gradient descent here.
		FLT gradient1[4];
		
		normalize3d(point1, point1);

		getRotationGradientAxisAngle(gradient1, lhPoint, point1, obj, g/10000);
		getNormalizedAndScaledRotationGradient(gradient1,g);

		FLT point2[4];
		quatadd(point2, gradient1, point1);
		//quatnormalize(point2,point2);

		normalize3d(point1, point1);

		FLT gradient2[4];
		getRotationGradientAxisAngle(gradient2, lhPoint, point2, obj, g/10000);
		getNormalizedAndScaledRotationGradient(gradient2,g);

		FLT point3[4];
		quatadd(point3, gradient2, point2);

		normalize3d(point1, point1);

		//quatnormalize(point3,point3);

		// remember that gradient descent has a tendency to zig-zag when it encounters a narrow valley?
		// Well, solving the lighthouse problem presents a very narrow valley, and the zig-zag of a basic
		// gradient descent is kinda horrible here.  Instead, think about the shape that a zig-zagging 
		// converging gradient descent makes.  Instead of using the gradient as the best indicator of 
		// the direction we should follow, we're looking at one side of the zig-zag pattern, and specifically
		// following *that* vector.  As it turns out, this works *amazingly* well.  

		FLT specialGradient[4];
		quatsub(specialGradient,point3,point1);

		// The second parameter to this function is very much a tunable parameter.  Different values will result
		// in a different number of iterations before we get to the minimum.  Numbers between 3-10 seem to work well
		// It's not clear what would be optimum here.
		getNormalizedAndScaledRotationGradient(specialGradient,g/4);

		FLT point4[4];
		quatadd(point4, specialGradient, point3);
		//quatnormalize(point4,point4);
		normalize3d(point1, point1);

		FLT newMatchFitness = RotationEstimateFitnessAxisAngle(lhPoint, point4, obj);

		if (newMatchFitness > lastMatchFitness)
		{

			lastMatchFitness = newMatchFitness;
			quatcopy(rotOut, point4);
//#ifdef TORI_DEBUG
			//printf("+  %8.8f, (%8.8f, %8.8f, %8.8f) %f\n", newMatchFitness, point4[0], point4[1], point4[2], point4[3]);
//#endif
			g *= 1.02;

		}
		else
		{
//#ifdef TORI_DEBUG
			//printf("-         , %f\n", point4[3]);
//#endif
			g *= 0.7;

		}


	}
	printf("\nRi=%d\n", i);
}
static void WhereIsTheTrackedObjectQuaternion(FLT *rotation, Point lhPoint)
{
	FLT reverseRotation[4] = {rotation[0], rotation[1], rotation[2], -rotation[3]};
	FLT objPoint[3] = {lhPoint.x, lhPoint.y, lhPoint.z};
	
	//rotatearoundaxis(objPoint, objPoint, reverseRotation, reverseRotation[3]);
	quatrotatevector(objPoint, rotation, objPoint);
	printf("The tracked object is at location (%f, %f, %f)\n", objPoint[0], objPoint[1], objPoint[2]);
}



static void RefineRotationEstimateQuaternion(FLT *rotOut, Point lhPoint, FLT *initialEstimate, TrackedObject *obj)
{
	int i = 0;
	FLT lastMatchFitness = RotationEstimateFitnessQuaternion(lhPoint, initialEstimate, obj);

	quatcopy(rotOut, initialEstimate);

	// The values below are somewhat magic, and definitely tunable
	// The initial vlue of g will represent the biggest step that the gradient descent can take at first.
	//   bigger values may be faster, especially when the initial guess is wildly off.
	//   The downside to a bigger starting guess is that if we've picked a good guess at the local minima
	//   if there are other local minima, we may accidentally jump to such a local minima and get stuck there.
	//   That's fairly unlikely with the lighthouse problem, from expereince.
	//   The other downside is that if it's too big, we may have to spend a few iterations before it gets down
	//   to a size that doesn't jump us out of our minima.
	// The terminal value of g represents how close we want to get to the local minima before we're "done"
	// The change in value of g for each iteration is intentionally very close to 1.
	//   in fact, it probably could probably be 1 without any issue.  The main place where g is decremented
	//   is in the block below when we've made a jump that results in a worse fitness than we're starting at.
	//   In those cases, we don't take the jump, and instead lower the value of g and try again.
	for (FLT g = 0.1; g > 0.000000001; g *= 0.99)
	{
		i++;
		FLT point1[4];
		quatcopy(point1, rotOut);
		// let's get 3 iterations of gradient descent here.
		FLT gradient1[4];
		
		//normalize3d(point1, point1);

		getRotationGradientQuaternion(gradient1, lhPoint, point1, obj, g/10000);
		getNormalizedAndScaledRotationGradient(gradient1,g);

		FLT point2[4];
		quatadd(point2, gradient1, point1);
		quatnormalize(point2,point2);

		//normalize3d(point1, point1);

		FLT gradient2[4];
		getRotationGradientQuaternion(gradient2, lhPoint, point2, obj, g/10000);
		getNormalizedAndScaledRotationGradient(gradient2,g);

		FLT point3[4];
		quatadd(point3, gradient2, point2);

		//normalize3d(point1, point1);

		quatnormalize(point3,point3);

		// remember that gradient descent has a tendency to zig-zag when it encounters a narrow valley?
		// Well, solving the lighthouse problem presents a very narrow valley, and the zig-zag of a basic
		// gradient descent is kinda horrible here.  Instead, think about the shape that a zig-zagging 
		// converging gradient descent makes.  Instead of using the gradient as the best indicator of 
		// the direction we should follow, we're looking at one side of the zig-zag pattern, and specifically
		// following *that* vector.  As it turns out, this works *amazingly* well.  

		FLT specialGradient[4];
		quatsub(specialGradient,point3,point1);

		// The second parameter to this function is very much a tunable parameter.  Different values will result
		// in a different number of iterations before we get to the minimum.  Numbers between 3-10 seem to work well
		// It's not clear what would be optimum here.
		getNormalizedAndScaledRotationGradient(specialGradient,g/4);

		FLT point4[4];
		quatadd(point4, specialGradient, point3);
		quatnormalize(point4,point4);
		//normalize3d(point1, point1);

		FLT newMatchFitness = RotationEstimateFitnessQuaternion(lhPoint, point4, obj);

		if (newMatchFitness > lastMatchFitness)
		{

			lastMatchFitness = newMatchFitness;
			quatcopy(rotOut, point4);
//#ifdef TORI_DEBUG
			//printf("+  %8.8f, (%8.8f, %8.8f, %8.8f) %f\n", newMatchFitness, point4[0], point4[1], point4[2], point4[3]);
//#endif
			g *= 1.02;
			printf("+");
			WhereIsTheTrackedObjectQuaternion(rotOut, lhPoint);
		}
		else
		{
//#ifdef TORI_DEBUG
			//printf("-         , %f\n", point4[3]);
//#endif
			g *= 0.7;
			printf("-");
		}


	}
	printf("\nRi=%d  Fitness=%3f\n", i, lastMatchFitness);
}


void SolveForRotation(FLT rotOut[4], TrackedObject *obj, Point lh)
{

	// Step 1, create initial quaternion for guess.  
	// This should have the lighthouse directly facing the tracked object.
	Point trackedObjRelativeToLh = { .x = -lh.x,.y = -lh.y,.z = -lh.z };
	FLT theta = atan2(-lh.x, -lh.y);
	FLT zAxis[4] = { 0, 0, 1 , theta-LINMATHPI/2};
	FLT quat1[4];
	quatfromaxisangle(quat1, zAxis, theta);

	//quatfrom2vectors(0,0)
	// not correcting for phi, but that's less important.


	// Step 2, optimize the axis/ angle to match the data.
	RefineRotationEstimateAxisAngle(rotOut, lh, zAxis, obj);

	WhereIsTheTrackedObjectAxisAngle(rotOut, lh);

	//// Step 2, optimize the quaternion to match the data.
	//RefineRotationEstimateQuaternion(rotOut, lh, quat1, obj);

	//WhereIsTheTrackedObjectQuaternion(rotOut, lh);

}


Point SolveForLighthouse(TrackedObject *obj, char doLogOutput)
{
	PointsAndAngle pna[MAX_POINT_PAIRS];

	volatile size_t sizeNeeded = sizeof(pna);

	Point avgNorm = { 0 };

	size_t pnaCount = 0;
	for (unsigned int i = 0; i < obj->numSensors; i++)
	{
		for (unsigned int j = 0; j < i; j++)
		{
			if (pnaCount < MAX_POINT_PAIRS)
			{
				pna[pnaCount].a = obj->sensor[i].point;
				pna[pnaCount].b = obj->sensor[j].point;

				pna[pnaCount].angle = angleBetweenSensors(&obj->sensor[i], &obj->sensor[j]);
				//pna[pnaCount].angle = pythAngleBetweenSensors2(&obj->sensor[i], &obj->sensor[j]);
				pna[pnaCount].tanAngle = FLT_TAN(pna[pnaCount].angle);

				double pythAngle = sqrt(SQUARED(obj->sensor[i].phi - obj->sensor[j].phi) + SQUARED(obj->sensor[i].theta - obj->sensor[j].theta));

				pna[pnaCount].rotation = GetRotationMatrixForTorus(pna[pnaCount].a, pna[pnaCount].b);
				pna[pnaCount].invRotation = inverseM33(pna[pnaCount].rotation);


				pnaCount++;
			}
		}

		avgNorm.x += obj->sensor[i].normal.x;
		avgNorm.y += obj->sensor[i].normal.y;
		avgNorm.z += obj->sensor[i].normal.z;
	}
	avgNorm.x = avgNorm.x / obj->numSensors;
	avgNorm.y = avgNorm.y / obj->numSensors;
	avgNorm.z = avgNorm.z / obj->numSensors;

	FLT avgNormF[3] = { avgNorm.x, avgNorm.y, avgNorm.z };


	FILE *logFile = NULL;
	if (doLogOutput)
	{
		logFile = fopen("pointcloud2.pcd", "wb");
		writePcdHeader(logFile);
		writeAxes(logFile);
	}


	// Point refinedEstimageGd = RefineEstimateUsingModifiedGradientDescent1(initialEstimate, pna, pnaCount, logFile);


	// arbitrarily picking a value of 8 meters out to start from.
	// intentionally picking the direction of the average normal vector of the sensors that see the lighthouse
	// since this is least likely to pick the incorrect "mirror" point that would send us 
	// back into the search for the correct point (see "if (a1 > M_PI / 2)" below)
	Point p1 = getNormalizedAndScaledVector(avgNorm, 8);

	Point refinedEstimateGd = RefineEstimateUsingModifiedGradientDescent1(p1, pna, pnaCount, logFile);

	FLT pf1[3] = { refinedEstimateGd.x, refinedEstimateGd.y, refinedEstimateGd.z };

	FLT a1 = anglebetween3d(pf1, avgNormF);

	if (a1 > M_PI / 2)
	{
		Point p2 = { .x = -refinedEstimateGd.x,.y = -refinedEstimateGd.y,.z = -refinedEstimateGd.z };
		refinedEstimateGd = RefineEstimateUsingModifiedGradientDescent1(p2, pna, pnaCount, logFile);

		//FLT pf2[3] = { refinedEstimageGd2.x, refinedEstimageGd2.y, refinedEstimageGd2.z };

		//FLT a2 = anglebetween3d(pf2, avgNormF);

	}

	FLT fitGd = getPointFitness(refinedEstimateGd, pna, pnaCount);

	FLT distance = FLT_SQRT(SQUARED(refinedEstimateGd.x) + SQUARED(refinedEstimateGd.y) + SQUARED(refinedEstimateGd.z));
	printf("(%4.4f, %4.4f, %4.4f)\n", refinedEstimateGd.x, refinedEstimateGd.y, refinedEstimateGd.z);
	printf("Distance is %f,   Fitness is %f\n", distance, fitGd);

	FLT rot[4];
	SolveForRotation(rot, obj, refinedEstimateGd);

	if (logFile)
	{
		updateHeader(logFile);
		fclose(logFile);
	}
	//fgetc(stdin);
	return refinedEstimateGd;
}












int PoserTurveyTori( SurviveObject * so, PoserData * poserData )
{
	PoserType pt = poserData->pt;
	SurviveContext * ctx = so->ctx;
	ToriData * pd = so->PoserData;


	if (!pd)
	{
		so->PoserData = pd = malloc(sizeof(ToriData));
		memset(pd, 0, sizeof(ToriData));
	}

	switch( pt )
	{
	case POSERDATA_IMU:
	{
<<<<<<< HEAD
		PoserDataIMU * tmpImu = (PoserDataIMU*)pd;
		
		// store off data we can use for figuring out what direction is down when doing calibration.
		if (tmpImu->datamask & 1) // accelerometer data is present
		{
			pd->down[0] = pd->down[0] * 0.98 + 0.2 * tmpImu->accel[0];
			pd->down[1] = pd->down[1] * 0.98 + 0.2 * tmpImu->accel[1];
			pd->down[2] = pd->down[2] * 0.98 + 0.2 * tmpImu->accel[2];
		}
		//printf( "IMU:%s (%f %f %f) (%f %f %f)\n", so->codename, imu->accel[0], imu->accel[1], imu->accel[2], imu->gyro[0], imu->gyro[1], imu->gyro[2] );
=======
		PoserDataIMU * imu = (PoserDataIMU*)pd;
		printf( "IMU:%s (%f %f %f) (%f %f %f)\n", so->codename, imu->accel[0], imu->accel[1], imu->accel[2], imu->gyro[0], imu->gyro[1], imu->gyro[2] );
>>>>>>> b3bdcdb8
		break;
	}
	case POSERDATA_LIGHT:
	{
		PoserDataLight * l = (PoserDataLight*)pd;
		//printf( "LIG:%s %d @ %f rad, %f s (AC %d) (TC %d)\n", so->codename, l->sensor_id, l->angle, l->length, l->acode, l->timecode );
		break;
	}
	case POSERDATA_FULL_SCENE:
	{
		TrackedObject *to;

		PoserDataFullScene * fs = (PoserDataFullScene*)pd;

		to = malloc(sizeof(TrackedObject) + (SENSORS_PER_OBJECT * sizeof(TrackedSensor)));

		// if we rotate the internal reference frame of of the tracked object from having -z being arbitrary
		// to being the down direction as defined by the accelerometer, then when we have come up
		// with world coordinate system, it will have Z oriented correctly.

		// let's get the quaternion that represents this rotation.
		FLT downQuat[4];
		FLT negZ[3] = { 0,0,-1 };
		quatfrom2vectors(downQuat, negZ, pd->down);

		{
			int sensorCount = 0;


			for (int i = 0; i < so->nr_locations; i++)
			{
				if (fs->lengths[i][0][0] != -1 && fs->lengths[i][0][1] != -1) //lh 0
				{
					FLT norm[3] = { so->sensor_normals[i * 3 + 0] , so->sensor_normals[i * 3 + 1] , so->sensor_normals[i * 3 + 2] };
					FLT point[3] = { so->sensor_locations[i * 3 + 0] , so->sensor_locations[i * 3 + 1] , so->sensor_locations[i * 3 + 2] };

					quatrotatevector(norm, downQuat, norm);
					quatrotatevector(point, downQuat, point);

					to->sensor[sensorCount].normal.x = norm[0];
					to->sensor[sensorCount].normal.y = norm[1];
					to->sensor[sensorCount].normal.z = norm[2];
					to->sensor[sensorCount].point.x = point[0];
					to->sensor[sensorCount].point.y = point[1];
					to->sensor[sensorCount].point.z = point[2];
					to->sensor[sensorCount].theta = fs->angles[i][0][0] + LINMATHPI / 2; // lighthouse 0, angle 0 (horizontal)
					to->sensor[sensorCount].phi = fs->angles[i][0][1] + LINMATHPI / 2; // lighthosue 0, angle 1 (vertical)
					sensorCount++;
				}
			}
			to->numSensors = sensorCount;

			SolveForLighthouse(to, 0);
		}
		{
			int sensorCount = 0;
			int lh = 1;

			for (int i = 0; i < so->nr_locations; i++)
			{
				if (fs->lengths[i][lh][0] != -1 && fs->lengths[i][lh][1] != -1) 
				{
					FLT norm[3] = { so->sensor_normals[i * 3 + 0] , so->sensor_normals[i * 3 + 1] , so->sensor_normals[i * 3 + 2] };
					FLT point[3] = { so->sensor_locations[i * 3 + 0] , so->sensor_locations[i * 3 + 1] , so->sensor_locations[i * 3 + 2] };

					quatrotatevector(norm, downQuat, norm);
					quatrotatevector(point, downQuat, point);

					to->sensor[sensorCount].normal.x = norm[0];
					to->sensor[sensorCount].normal.y = norm[1];
					to->sensor[sensorCount].normal.z = norm[2];
					to->sensor[sensorCount].point.x = point[0];
					to->sensor[sensorCount].point.y = point[1];
					to->sensor[sensorCount].point.z = point[2];
					to->sensor[sensorCount].theta = fs->angles[i][lh][0] + LINMATHPI / 2; // lighthouse 0, angle 0 (horizontal)
					to->sensor[sensorCount].phi = fs->angles[i][lh][1] + LINMATHPI / 2; // lighthosue 0, angle 1 (vertical)
					sensorCount++;
				}
			}

			to->numSensors = sensorCount;

			SolveForLighthouse(to, 0);
		}

		free(to);
		//printf( "Full scene data.\n" );
		break;
	}
	case POSERDATA_DISASSOCIATE:
	{
		free( pd );
		so->PoserData = NULL;
		//printf( "Need to disassociate.\n" );
		break;
	}
	}
	return 0;
}


REGISTER_LINKTIME( PoserTurveyTori );
<|MERGE_RESOLUTION|>--- conflicted
+++ resolved
@@ -1212,7 +1212,6 @@
 	{
 	case POSERDATA_IMU:
 	{
-<<<<<<< HEAD
 		PoserDataIMU * tmpImu = (PoserDataIMU*)pd;
 		
 		// store off data we can use for figuring out what direction is down when doing calibration.
@@ -1222,11 +1221,7 @@
 			pd->down[1] = pd->down[1] * 0.98 + 0.2 * tmpImu->accel[1];
 			pd->down[2] = pd->down[2] * 0.98 + 0.2 * tmpImu->accel[2];
 		}
-		//printf( "IMU:%s (%f %f %f) (%f %f %f)\n", so->codename, imu->accel[0], imu->accel[1], imu->accel[2], imu->gyro[0], imu->gyro[1], imu->gyro[2] );
-=======
-		PoserDataIMU * imu = (PoserDataIMU*)pd;
 		printf( "IMU:%s (%f %f %f) (%f %f %f)\n", so->codename, imu->accel[0], imu->accel[1], imu->accel[2], imu->gyro[0], imu->gyro[1], imu->gyro[2] );
->>>>>>> b3bdcdb8
 		break;
 	}
 	case POSERDATA_LIGHT:
