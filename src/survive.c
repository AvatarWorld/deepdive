--- conflicted
+++ resolved
@@ -34,50 +34,9 @@
 	ctx->imuproc = survive_default_imu_process;
 	ctx->angleproc = survive_default_angle_process;
 
-<<<<<<< HEAD
 	const char * DriverName;
 	while( ( DriverName = GetDriverNameMatching( "DriverReg", i++ ) ) )
-=======
-	ctx->headset.ctx = ctx;
-	memcpy( ctx->headset.codename, "HMD", 4 );
-	ctx->watchman[0].ctx = ctx;
-	memcpy( ctx->watchman[0].codename, "WM0", 4 );
-	ctx->watchman[1].ctx = ctx;
-	memcpy( ctx->watchman[1].codename, "WM1", 4 );
 
-    if( !headless )
-    {
-	    //USB must happen last.
-	    if( r = survive_usb_init( ctx ) )
-	    {
-		    //TODO: Cleanup any libUSB stuff sitting around.
-		    goto fail_gracefully;
-	    }
-
-	    //Next, pull out the config stuff.
-	    if( LoadConfig( ctx, &ctx->headset, 1, 0, 0 ) ) goto fail_gracefully;
-	    if( LoadConfig( ctx, &ctx->watchman[0], 2, 0, 1 ) ) { SV_INFO( "Watchman 0 config issue." ); }
-	    if( LoadConfig( ctx, &ctx->watchman[1], 3, 0, 1 ) ) { SV_INFO( "Watchman 1 config issue." ); }
-    }
-
-	ctx->headset.timebase_hz = ctx->watchman[0].timebase_hz = ctx->watchman[1].timebase_hz = 48000000;
-	ctx->headset.pulsedist_max_ticks = ctx->watchman[0].pulsedist_max_ticks = ctx->watchman[1].pulsedist_max_ticks = 500000;
-	ctx->headset.pulselength_min_sync = ctx->watchman[0].pulselength_min_sync = ctx->watchman[1].pulselength_min_sync = 2200;
-	ctx->headset.pulse_in_clear_time = ctx->watchman[0].pulse_in_clear_time = ctx->watchman[1].pulse_in_clear_time = 35000;
-	ctx->headset.pulse_max_for_sweep = ctx->watchman[0].pulse_max_for_sweep = ctx->watchman[1].pulse_max_for_sweep = 1800;
-
-	ctx->headset.pulse_synctime_offset = ctx->watchman[0].pulse_synctime_offset = ctx->watchman[1].pulse_synctime_offset = 20000;
-	ctx->headset.pulse_synctime_slack = ctx->watchman[0].pulse_synctime_slack = ctx->watchman[1].pulse_synctime_slack = 5000;
-
-	ctx->headset.timecenter_ticks     = ctx->headset.timebase_hz / 240;
-	ctx->watchman[0].timecenter_ticks = ctx->watchman[0].timebase_hz / 240;
-	ctx->watchman[1].timecenter_ticks = ctx->watchman[1].timebase_hz / 240;
-/*
-	int i;
-	int locs = ctx->headset.nr_locations;
-	printf( "Locs: %d\n", locs );
-	if (ctx->headset.sensor_locations )
->>>>>>> fe31e600
 	{
 		DeviceDriver dd = GetDriver( DriverName );
 		printf( "Loading driver %s (%p) (%d)\n", DriverName, dd, i );
@@ -163,7 +122,6 @@
 
 void survive_close( struct SurviveContext * ctx )
 {
-<<<<<<< HEAD
 	const char * DriverName;
 	int r = 0;
 	while( ( DriverName = GetDriverNameMatching( "DriverUnreg", r++ ) ) )
@@ -183,15 +141,10 @@
 
 	//TODO: Free everything except for self.
 	//XXX Will leak memory.
-=======
-    if( ctx->usbctx )
-    	survive_usb_close( ctx );
->>>>>>> fe31e600
 }
 
 int survive_poll( struct SurviveContext * ctx )
 {
-<<<<<<< HEAD
 	int oldct = ctx->driver_ct;
 	int i, r;
 
@@ -202,10 +155,6 @@
 	}
 
 	return 0;
-=======
-    if( ctx->usbctx )
-    	survive_usb_poll( ctx );
->>>>>>> fe31e600
 }
 
 
